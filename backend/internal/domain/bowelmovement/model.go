// Package bowelmovement provides domain models for bowel movement tracking.
// This file contains the core BowelMovement model and related data structures
// for comprehensive digestive health monitoring.
//
// Key Models:
// - BowelMovement: Core bowel movement tracking with Bristol stool scale
// - BowelMovementDetails: Extended metadata and detailed descriptions
// - BowelMovementUpdate: Update operations with pointer fields for partial updates
//
// Features:
// - Bristol Stool Scale classification (1-7)
// - Pain, strain, and satisfaction metrics (1-10 scale)
// - Duration tracking and urgency levels
// - Photo attachments and detailed notes
// - User-specified timing vs system timestamps
// - Performance-optimized with separate details storage
package bowelmovement

import (
	"time"

	"github.com/kjanat/poo-tracker/backend/internal/domain/shared"
)

// BowelMovement represents a bowel movement entry with comprehensive tracking.
// Large text fields and detailed metadata are stored in BowelMovementDetails for performance.
type BowelMovement struct {
	ID         string    `json:"id"`
	UserID     string    `json:"userId"`
	CreatedAt  time.Time `json:"createdAt"`
	UpdatedAt  time.Time `json:"updatedAt"`
	RecordedAt time.Time `json:"recordedAt"` // User-specified time in their timezone

	// Bristol Stool Chart (1-7)
	BristolType int `json:"bristolType"`

	// Physical characteristics
	Volume      *shared.Volume      `json:"volume,omitempty"`
	Color       *shared.Color       `json:"color,omitempty"`
	Consistency *shared.Consistency `json:"consistency,omitempty"`
	Floaters    bool                `json:"floaters"`

	// Experience (1-10 scales)
	Pain         int `json:"pain"`         // 1-10 scale, default 1
	Strain       int `json:"strain"`       // 1-10 scale, default 1
	Satisfaction int `json:"satisfaction"` // 1-10 scale, default 5

	// Optional fields (light data)
	PhotoURL   string             `json:"photoUrl,omitempty"`
	SmellLevel *shared.SmellLevel `json:"smellLevel,omitempty"`

	// Reference to details (loaded separately)
	HasDetails bool `json:"hasDetails"` // Indicates if details exist for this bowel movement
}

// BowelMovementDetails represents detailed information stored separately for performance.
// This includes large text fields, AI analysis, and other detailed metadata.
type BowelMovementDetails struct {
	ID              string    `json:"id"`
	BowelMovementID string    `json:"bowelMovementId"`
	CreatedAt       time.Time `json:"createdAt"`
	UpdatedAt       time.Time `json:"updatedAt"`

	// Large text fields (stored separately for performance)
	Notes          string `json:"notes,omitempty"`
	DetailedNotes  string `json:"detailedNotes,omitempty"`  // More extensive notes
	Environment    string `json:"environment,omitempty"`    // Bathroom conditions, privacy, etc.
	PreConditions  string `json:"preConditions,omitempty"`  // What led to this movement
	PostConditions string `json:"postConditions,omitempty"` // How you felt after

	// AI analysis and metadata
	AIAnalysis        interface{} `json:"aiAnalysis,omitempty"`        // JSON field for AI analysis
	AIConfidence      *float64    `json:"aiConfidence,omitempty"`      // 0.0-1.0 confidence score
	AIRecommendations string      `json:"aiRecommendations,omitempty"` // AI-generated recommendations

	// Extended metadata
	Tags              []string `json:"tags,omitempty"`              // User-defined tags
	WeatherCondition  string   `json:"weatherCondition,omitempty"`  // Weather at time of movement
	StressLevel       *int     `json:"stressLevel,omitempty"`       // 1-10 scale
	SleepQuality      *int     `json:"sleepQuality,omitempty"`      // 1-10 scale (night before)
	ExerciseIntensity *int     `json:"exerciseIntensity,omitempty"` // 1-10 scale (day before)
}

// BowelMovementUpdate represents fields that can be updated on a BowelMovement.
// Pointer fields allow distinguishing between "not provided" and "set to zero value".
// Note: Notes and detailed fields are updated via BowelMovementDetails.
type BowelMovementUpdate struct {
	BristolType  *int                `json:"bristolType,omitempty"`
	Volume       *shared.Volume      `json:"volume,omitempty"`
	Color        *shared.Color       `json:"color,omitempty"`
	Consistency  *shared.Consistency `json:"consistency,omitempty"`
	Floaters     *bool               `json:"floaters,omitempty"`
	Pain         *int                `json:"pain,omitempty"`
	Strain       *int                `json:"strain,omitempty"`
	Satisfaction *int                `json:"satisfaction,omitempty"`
	PhotoURL     *string             `json:"photoUrl,omitempty"`
	SmellLevel   *shared.SmellLevel  `json:"smellLevel,omitempty"`
	RecordedAt   *time.Time          `json:"recordedAt,omitempty"`
}

// BowelMovementDetailsUpdate represents fields that can be updated on BowelMovementDetails.
type BowelMovementDetailsUpdate struct {
	Notes             *string     `json:"notes,omitempty"`
	DetailedNotes     *string     `json:"detailedNotes,omitempty"`
	Environment       *string     `json:"environment,omitempty"`
	PreConditions     *string     `json:"preConditions,omitempty"`
	PostConditions    *string     `json:"postConditions,omitempty"`
	AIAnalysis        interface{} `json:"aiAnalysis,omitempty"`
	AIConfidence      *float64    `json:"aiConfidence,omitempty"`
	AIRecommendations *string     `json:"aiRecommendations,omitempty"`
	Tags              []string    `json:"tags,omitempty"`
	WeatherCondition  *string     `json:"weatherCondition,omitempty"`
	StressLevel       *int        `json:"stressLevel,omitempty"`
	SleepQuality      *int        `json:"sleepQuality,omitempty"`
	ExerciseIntensity *int        `json:"exerciseIntensity,omitempty"`
}

// NewBowelMovement creates a new BowelMovement with sensible defaults.
<<<<<<< HEAD
// NewBowelMovement creates a new BowelMovement with sensible defaults. If the
// provided Bristol type is outside the valid range (1-7), ErrInvalidBristolType
// is returned.
func NewBowelMovement(userID string, bristolType int) (BowelMovement, error) {
	if bristolType < 1 || bristolType > 7 {
		return BowelMovement{}, ErrInvalidBristolType
	}

	now := time.Now()
	bm := BowelMovement{
		UserID:       userID,
		BristolType:  bristolType,
		CreatedAt:    now,
		UpdatedAt:    now,
		RecordedAt:   now,
		Pain:         1, // Default: minimal pain
		Strain:       1, // Default: minimal strain
		Satisfaction: 5, // Default: neutral satisfaction
		Floaters:     false,
	}
	return bm, nil
=======
func NewBowelMovement(userID string, bristolType int) BowelMovement {
    // Validate Bristol type
    if bristolType < 1 || bristolType > 7 {
        bristolType = 4 // Default to normal/healthy type
    }
    now := time.Now()
    return BowelMovement{
        UserID:       userID,
        BristolType:  bristolType,
        CreatedAt:    now,
        UpdatedAt:    now,
        RecordedAt:   now,
        Pain:         1, // Default: minimal pain
        Strain:       1, // Default: minimal strain
        Satisfaction: 5, // Default: neutral satisfaction
        Floaters:     false,
    }
>>>>>>> 6b0750cd
}

// NewBowelMovementDetails creates a new BowelMovementDetails with defaults.
func NewBowelMovementDetails(bowelMovementID string) BowelMovementDetails {
	now := time.Now()
	return BowelMovementDetails{
		BowelMovementID: bowelMovementID,
		CreatedAt:       now,
		UpdatedAt:       now,
		Tags:            []string{},
	}
}<|MERGE_RESOLUTION|>--- conflicted
+++ resolved
@@ -116,29 +116,6 @@
 }
 
 // NewBowelMovement creates a new BowelMovement with sensible defaults.
-<<<<<<< HEAD
-// NewBowelMovement creates a new BowelMovement with sensible defaults. If the
-// provided Bristol type is outside the valid range (1-7), ErrInvalidBristolType
-// is returned.
-func NewBowelMovement(userID string, bristolType int) (BowelMovement, error) {
-	if bristolType < 1 || bristolType > 7 {
-		return BowelMovement{}, ErrInvalidBristolType
-	}
-
-	now := time.Now()
-	bm := BowelMovement{
-		UserID:       userID,
-		BristolType:  bristolType,
-		CreatedAt:    now,
-		UpdatedAt:    now,
-		RecordedAt:   now,
-		Pain:         1, // Default: minimal pain
-		Strain:       1, // Default: minimal strain
-		Satisfaction: 5, // Default: neutral satisfaction
-		Floaters:     false,
-	}
-	return bm, nil
-=======
 func NewBowelMovement(userID string, bristolType int) BowelMovement {
     // Validate Bristol type
     if bristolType < 1 || bristolType > 7 {
@@ -156,7 +133,6 @@
         Satisfaction: 5, // Default: neutral satisfaction
         Floaters:     false,
     }
->>>>>>> 6b0750cd
 }
 
 // NewBowelMovementDetails creates a new BowelMovementDetails with defaults.
