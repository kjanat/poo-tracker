"""
Tests for service layer components
"""

from datetime import datetime
from unittest.mock import AsyncMock, patch

import pytest

from ai_service.services.analyzer import AnalyzerService
from ai_service.services.health_assessor import HealthAssessorService
from ai_service.services.recommender import RecommenderService
from ai_service.utils.cache import CacheManager
from ai_service.utils.validators import DataValidator


class TestAnalyzerService:
    """Test AnalyzerService functionality."""

    def setup_method(self):
        """Setup test fixtures."""
        self.analyzer = AnalyzerService()

    @pytest.mark.asyncio
    async def test_analyze_patterns_empty_data(self):
        """Test pattern analysis with empty data."""
        result = await self.analyzer.analyze_patterns([])
        assert isinstance(result, dict)

    @pytest.mark.asyncio
    async def test_analyze_patterns_with_data(self):
        """Test pattern analysis with sample data."""
        sample_entries = [
            {
                "id": "test-1",
                "timestamp": datetime.now().isoformat(),
                "bristol_type": 4,
                "bowel_movement": {
                    "color": "brown",
                    "consistency": "normal",
                    "volume": "medium",
                },
            }
        ]
        result = await self.analyzer.analyze_patterns(sample_entries)
        assert isinstance(result, dict)

    @pytest.mark.asyncio
    async def test_analyze_correlations(self):
        """Test correlation analysis."""
        sample_entries = []
        result = await self.analyzer.analyze_correlations(sample_entries)
        assert isinstance(result, dict)


class TestHealthAssessorService:
    """Test HealthAssessorService functionality."""

    def setup_method(self):
        """Setup test fixtures."""
        self.assessor = HealthAssessorService()

    @pytest.mark.asyncio
    async def test_assess_health_empty_data(self):
        """Test health assessment with empty data."""
        result = await self.assessor.assess_health([])
        assert isinstance(result, dict)

    @pytest.mark.asyncio
    async def test_assess_health_with_data(self):
        """Test health assessment with sample data."""
        sample_entries = [
            {
                "id": "test-1",
                "timestamp": datetime.now().isoformat(),
                "bristol_type": 4,
                "symptoms": [],
            }
        ]
        result = await self.assessor.assess_health(sample_entries)
        assert isinstance(result, dict)


class TestRecommenderService:
    """Test RecommenderService functionality."""

    def setup_method(self):
        """Setup test fixtures."""
        self.recommender = RecommenderService()

    @pytest.mark.asyncio
    async def test_generate_recommendations_empty_data(self):
        """Test recommendation generation with empty data."""
        result = await self.recommender.generate_recommendations([], {}, {})
        assert isinstance(result, dict)

    @pytest.mark.asyncio
    async def test_generate_recommendations_with_data(self):
        """Test recommendation generation with sample data."""
        sample_entries = []
        sample_patterns = {}
        sample_health = {}
        result = await self.recommender.generate_recommendations(
            sample_entries, sample_patterns, sample_health
        )
        assert isinstance(result, dict)


class TestCacheManager:
    """Test CacheManager functionality."""

    def setup_method(self):
        """Setup test fixtures."""
        self.cache_manager = CacheManager()

    @pytest.mark.asyncio
    @patch("redis.asyncio.from_url")
    async def test_ping_success(self, mock_redis):
        """Test successful ping operation."""
        mock_redis_client = AsyncMock()
        mock_redis_client.ping.return_value = True
        mock_redis.return_value = mock_redis_client

        result = await self.cache_manager.ping()
        assert result is True

    @pytest.mark.asyncio
    @patch("redis.asyncio.from_url")
    async def test_ping_failure(self, mock_redis):
        """Test ping operation failure."""
        mock_redis_client = AsyncMock()
        mock_redis_client.ping.side_effect = Exception("Connection failed")
        mock_redis.return_value = mock_redis_client

<<<<<<< HEAD
        result = await self.cache_manager.ping()
        assert result is False
=======
        import redis

        with pytest.raises(redis.exceptions.RedisError):
            await self.cache_manager.ping()
>>>>>>> 290f4f82

    @pytest.mark.asyncio
    async def test_close(self):
        """Test close operation."""
        await self.cache_manager.close()
        # Should not raise an exception


class TestDataValidator:
    """Test DataValidator functionality."""

    def setup_method(self):
        """Setup test fixtures."""
        self.validator = DataValidator()

    def test_validate_entries_empty(self):
        """Test validation with empty entries."""
        result = self.validator.validate_entries([])
        assert isinstance(result, list)
        assert len(result) == 0

    def test_validate_entries_valid_data(self):
        """Test validation with valid data."""
        valid_entries = [
            {
                "id": "test-1",
                "timestamp": datetime.now().isoformat(),
                "bristol_type": 4,
                "bowel_movement": {
                    "color": "brown",
                    "consistency": "normal",
                    "volume": "medium",
                },
            }
        ]
        result = self.validator.validate_entries(valid_entries)
        assert isinstance(result, list)

    def test_validate_bristol_type(self):
        """Test Bristol type validation."""
        # Valid types
        for bristol_type in range(1, 8):
            assert self._is_valid_bristol_type(bristol_type)

        # Invalid types
        invalid_types = [0, 8, 9, -1, None, "invalid"]
        for bristol_type in invalid_types:
            assert not self._is_valid_bristol_type(bristol_type)

    def _is_valid_bristol_type(self, bristol_type):
        """Helper method to validate Bristol type."""
        return isinstance(bristol_type, int) and 1 <= bristol_type <= 7<|MERGE_RESOLUTION|>--- conflicted
+++ resolved
@@ -132,15 +132,10 @@
         mock_redis_client.ping.side_effect = Exception("Connection failed")
         mock_redis.return_value = mock_redis_client
 
-<<<<<<< HEAD
-        result = await self.cache_manager.ping()
-        assert result is False
-=======
         import redis
 
         with pytest.raises(redis.exceptions.RedisError):
             await self.cache_manager.ping()
->>>>>>> 290f4f82
 
     @pytest.mark.asyncio
     async def test_close(self):
